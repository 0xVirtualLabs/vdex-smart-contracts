--- conflicted
+++ resolved
@@ -515,13 +515,8 @@
         }
     }
 
-<<<<<<< HEAD
     function _getPriceByPairId(SupraOracleDecoder.CommitteeFeed[] memory priceFeeds, uint32 pair)
-        internal
-=======
-    function _getPriceByPairId(SupraOracleDecoder.CommitteeFeed[] memory allFeeds, uint32 pair)
         private
->>>>>>> e9d9e809
         pure
         returns (uint128)
     {
@@ -536,15 +531,9 @@
 
     function _getPositionLoss(
         Crypto.Position memory position,
-<<<<<<< HEAD
         SupraOracleDecoder.CommitteeFeed[] memory priceFeeds
-    ) internal pure returns (uint256) {
+    ) private pure returns (uint256) {
         uint256 totalPositionValue = position.quantity * _getPriceByPairId(priceFeeds, position.oracleId);
-=======
-        SupraOracleDecoder.CommitteeFeed[] memory allFeeds
-    ) private pure returns (uint256) {
-        uint256 totalPositionValue = position.quantity * _getPriceByPairId(allFeeds, position.oracleId);
->>>>>>> e9d9e809
         uint256 positionInitialValue = position.quantity * position.entryPrice;
 
         if (position.isLong) {
