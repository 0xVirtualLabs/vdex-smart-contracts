// SPDX-License-Identifier: MIT
pragma solidity =0.8.24;

import {SupraOracleDecoder} from "./libs/SupraOracleDecoder.sol";
import {Crypto} from "./libs/Crypto.sol";
import {Dex} from "./libs/Dex.sol";
import {IVault} from "./interfaces/IVault.sol";
import {IOracle, IRedstoneOracle, IRedstoneOracle} from "./interfaces/IOracle.sol";
import {ILpProvider} from "./interfaces/ILpProvider.sol";
import "@redstone-finance/evm-connector/contracts/data-services/PrimaryProdDataServiceConsumerBase.sol";

import "@openzeppelin/contracts/token/ERC20/IERC20.sol";
import "@openzeppelin/contracts-upgradeable/access/OwnableUpgradeable.sol";
import "@openzeppelin/contracts-upgradeable/utils/ReentrancyGuardUpgradeable.sol";

<<<<<<< HEAD
contract DexSupporter is Ownable, PrimaryProdDataServiceConsumerBase {
=======
contract DexSupporter is OwnableUpgradeable, ReentrancyGuardUpgradeable {
>>>>>>> 51dfde86
    error InvalidSchnorrSignature();

    IVault public vault;
    address public lpProvider;
    uint256 constant ONE = 10 ^ 18;

    struct DisputeInfo {
        bool isOpenDispute;
        uint64 disputeTimestamp;
        address disputeUser;
        Crypto.Position[] positions;
        Crypto.Balance[] balances;
    }

<<<<<<< HEAD
    constructor(address _vault, address _lpProvider) {
=======
    function initialize(
        address _vault, address _pythOracle, address _lpProvider
    ) public initializer {
        OwnableUpgradeable.__Ownable_init(msg.sender);
>>>>>>> 51dfde86
        vault = IVault(_vault);
        lpProvider = _lpProvider;
    }

<<<<<<< HEAD
    // ================= START REDSTONE ===================== \\
    function getPrice(
        bytes32 dataFeedId
    ) public view returns (IRedstoneOracle.PriceFeed memory) {
        return
            IRedstoneOracle.PriceFeed(
                dataFeedId,
                getOracleNumericValueFromTxMsg(dataFeedId)
            );
    }

    function getPrices(
        bytes32[] memory dataFeedIds
    ) public view returns (IRedstoneOracle.PriceFeed[] memory) {
        uint256[] memory prices = getOracleNumericValuesFromTxMsg(dataFeedIds);
        IRedstoneOracle.PriceFeed[]
            memory feeds = new IRedstoneOracle.PriceFeed[](prices.length);
        for (uint i = 0; i < dataFeedIds.length; i++) {
            feeds[i] = IRedstoneOracle.PriceFeed(dataFeedIds[i], prices[i]);
        }
        return feeds;
    }

    // TODO!: For testnet only
    function getAuthorisedSignerIndex(
        address signerAddress
    ) public view virtual override returns (uint8) {
        return 0;
    }

    // ================= END REDSTONE ===================== \\
=======
    function deposit(
        address token,
        uint256 amount
    ) external nonReentrant {
        require(amount > 0, "Amount must be greater than zero");
        require(ILpProvider(lpProvider).isTokenSupported(token), "Token not supported");

        require(
            IERC20(token).transferFrom(msg.sender, address(this), amount),
            "Transfer failed"
        );

        vault.deposit(msg.sender, token, amount);
    }

    // function challengeLiquidatedPosition(
    //     uint32 requestId,
    //     Crypto.LiquidatedPosition[] memory positions
    // ) external {
    //     uint256 liquidatedLen = positions.length;

    //     (
    //         bool isOpenDispute,
    //         uint64 disputeTimestamp,
    //         address _disputeUser
    //     ) = vault.getDisputeStatus(requestId);
    //     require(isOpenDispute, "Invalid dispute status");
    //     require(
    //         block.timestamp < disputeTimestamp + 1800, // fake 30m
    //         "Dispute window closed"
    //     );

    //     Crypto.Position[] memory disputePositions = vault.getDisputePositions(
    //         requestId
    //     );
    //     Crypto.Balance[] memory disputeBalances = vault.getDisputeBalances(
    //         requestId
    //     );

    //     uint256[] memory liquidatedIndexes = new uint256[](
    //         disputePositions.length
    //     );
    //     uint256 liquidatedCount = 0;
    //     bool isCrossLiquidated = false;

    //     for (uint i = 0; i < disputePositions.length; i++) {
    //         // no leverage
    //         if (disputePositions[i].leverageFactor == 1) {
    //             continue;
    //         }

    //         // loop over liquidated positions
    //         for (uint j = 0; j < liquidatedLen; j++) {
    //             if (
    //                 keccak256(bytes(disputePositions[i].positionId)) !=
    //                 keccak256(bytes(positions[j].positionId))
    //             ) {
    //                 continue;
    //             }

    //             // get priceFeeds for position
    //             IPythOracle.PriceFeed[] memory feeds = IPythOracle(
    //                 pythOracle
    //             ).parsePriceFeedUpdates(
    //                     positions[i].updateData,
    //                     positions[i].priceIds,
    //                     positions[i].minPublishTime,
    //                     positions[i].maxPublishTime
    //                 );
    //             if (
    //                 Dex._checkLiquidatedPosition(
    //                     disputePositions[i],
    //                     feeds,
    //                     disputeBalances
    //                 )
    //             ) {
    //                 liquidatedIndexes[liquidatedCount] = i;
    //                 liquidatedCount++;
    //                 if (
    //                     keccak256(
    //                         abi.encodePacked(disputePositions[i].leverageType)
    //                     ) == keccak256(abi.encodePacked("cross"))
    //                 ) {
    //                     isCrossLiquidated = true;
    //                 }
    //             }
    //         }
    //     }

    //     // Update the dispute in the Vault contract
    //     vault.updateLiquidatedPositions(
    //         requestId,
    //         liquidatedIndexes,
    //         liquidatedCount,
    //         isCrossLiquidated
    //     );
    // }
>>>>>>> 51dfde86

    function challengeLiquidatedPosition(
        uint32 requestId,
        Crypto.LiquidatedPosition[] memory positions
    ) external nonReentrant {
        DisputeInfo memory disputeInfo = getDisputeInfo(requestId);
        require(disputeInfo.isOpenDispute, "Invalid dispute status");
        require(
            block.timestamp < disputeInfo.disputeTimestamp + 1800, // 30 minutes
            "Dispute window closed"
        );

        (
            uint256[] memory liquidatedIndexes,
            bool isCrossLiquidated
        ) = processLiquidations(
                disputeInfo.positions,
                positions,
                disputeInfo.balances
            );

        // Update the dispute in the Vault contract
        vault.updateLiquidatedPositions(
            requestId,
            liquidatedIndexes,
            liquidatedIndexes.length,
            isCrossLiquidated
        );
    }

    function getDisputeInfo(
        uint32 requestId
    ) private view returns (DisputeInfo memory) {
        (
            bool isOpenDispute,
            uint64 disputeTimestamp,
            address disputeUser
        ) = vault.getDisputeStatus(requestId);

        return
            DisputeInfo({
                isOpenDispute: isOpenDispute,
                disputeTimestamp: disputeTimestamp,
                disputeUser: disputeUser,
                positions: vault.getDisputePositions(requestId),
                balances: vault.getDisputeBalances(requestId)
            });
    }

    function processLiquidations(
        Crypto.Position[] memory disputePositions,
        Crypto.LiquidatedPosition[] memory positions,
        Crypto.Balance[] memory disputeBalances
    ) private view returns (uint256[] memory, bool) {
        uint256[] memory liquidatedIndexes = new uint256[](
            disputePositions.length
        );
        uint256 liquidatedCount = 0;
        bool isCrossLiquidated = false;

        for (uint i = 0; i < disputePositions.length; i++) {
            if (disputePositions[i].leverageFactor == 1) continue;

            for (uint j = 0; j < positions.length; j++) {
                if (
                    keccak256(bytes(disputePositions[i].positionId)) !=
                    keccak256(bytes(positions[j].positionId))
                ) {
                    continue;
                }

                if (
                    checkLiquidation(
                        disputePositions[i],
                        positions[j],
                        disputeBalances
                    )
                ) {
                    liquidatedIndexes[liquidatedCount++] = i;
                    if (
                        keccak256(
                            abi.encodePacked(disputePositions[i].leverageType)
                        ) == keccak256(abi.encodePacked("cross"))
                    ) {
                        isCrossLiquidated = true;
                    }
                    break;
                }
            }
        }

        // Resize liquidatedIndexes array to actual count
        assembly {
            mstore(liquidatedIndexes, liquidatedCount)
        }

        return (liquidatedIndexes, isCrossLiquidated);
    }

    function checkLiquidation(
        Crypto.Position memory position,
        Crypto.LiquidatedPosition memory liquidatedPosition,
        Crypto.Balance[] memory disputeBalances
<<<<<<< HEAD
    ) private view returns (bool) {
        IRedstoneOracle.PriceFeed[] memory feeds = getPrices(
            liquidatedPosition.priceIds
        );
=======
    ) private returns (bool) {
        IPythOracle.PriceFeed[] memory feeds = IPythOracle(pythOracle)
            .parsePriceFeedUpdates(
                liquidatedPosition.updateData,
                liquidatedPosition.priceIds,
                liquidatedPosition.minPublishTime,
                liquidatedPosition.maxPublishTime
            );
>>>>>>> 51dfde86

        return Dex._checkLiquidatedPosition(position, feeds, disputeBalances);
    }

    function settleDispute(uint32 requestId) external {
        (
            bool isOpenedDispute,
            uint64 disputeTimestamp,
            address disputeUser
        ) = vault.getDisputeStatus(requestId);
        require(isOpenedDispute, "Invalid dispute status");
        require(
            block.timestamp > disputeTimestamp + 1800, // fake 30m
            "Dispute window not closed"
        );

        Crypto.Position[] memory positions = vault.getDisputePositions(
            requestId
        );
        Crypto.Balance[] memory balances = vault.getDisputeBalances(requestId);

        uint256[] memory updatedBalances = new uint256[](balances.length);
        for (uint256 i = 0; i < balances.length; i++) {
            updatedBalances[i] = balances[i].balance;
        }

        for (uint i = 0; i < positions.length; i++) {
            if (positions[i].quantity == 0) {
                continue;
            }
            IRedstoneOracle.PriceFeed memory oraclePrice = getPrice(
                positions[i].oracleId
            );

            int256 priceChange = (int256(oraclePrice.price) -
                int256(positions[i].entryPrice));
            if (!positions[i].isLong) {
                priceChange = -priceChange;
            }
            int256 multiplier = (1 +
                (priceChange * int256(positions[i].leverageFactor)) /
                int256(positions[i].entryPrice));
            if (multiplier < 0) {
                continue;
            }
            uint256 uMul = uint256(multiplier);

            for (uint256 j = 0; j < positions[i].collaterals.length; j++) {
                IRedstoneOracle.PriceFeed
                    memory collateralOraclePrice = getPrice(
                        positions[i].collaterals[j].oracleId
                    );

                uint256 transferAmount = (((positions[i]
                    .collaterals[j]
                    .quantity * uMul) / ONE) * collateralOraclePrice.price);

                // Update balance instead of transferring directly
                for (uint256 k = 0; k < balances.length; k++) {
                    if (balances[k].addr == positions[i].token) {
                        updatedBalances[k] += transferAmount;
                        break;
                    }
                }

                positions[i].collaterals[j].quantity = 0;
            }
        }

        uint256[] memory pnlValues = new uint256[](balances.length);
        bool[] memory isProfits = new bool[](balances.length);

        for (uint256 i = 0; i < balances.length; i++) {
            address token = balances[i].addr;
            uint256 amount = updatedBalances[i];
            uint256 depositedAmount = vault.depositedAmount(disputeUser, token);

            if (amount > depositedAmount) {
                pnlValues[i] = amount - depositedAmount;
                isProfits[i] = true;
            } else {
                pnlValues[i] = depositedAmount - amount;
                isProfits[i] = false;
            }
        }

        vault.settleDisputeResult(
            requestId,
            updatedBalances,
            pnlValues,
            isProfits
        );
    }

    function liquidatePartially(
        address user,
        Crypto.SchnorrSignature calldata _schnorr
    ) external nonReentrant {
        Crypto.SchnorrData memory data = Crypto.decodeSchnorrData(_schnorr);

        if (data.addr != user) {
            revert InvalidSchnorrSignature();
        }

        if (
            !Crypto._verifySchnorrSignature(
                _schnorr,
                IVault(vault).combinedPublicKey(data.addr)
            )
        ) {
            revert InvalidSchnorrSignature();
        }

        // Initialize availableBalance
        uint256 len = data.balances.length;
        Crypto.Balance[] memory availableBalance = new Crypto.Balance[](len);
        for (uint i = 0; i < len; i++) {
            availableBalance[i] = Crypto.Balance(
                data.balances[i].oracleId,
                data.balances[i].addr,
                0
            );
        }

        // Calculate available balance from SchnorrData balances
        for (uint i = 0; i < len; i++) {
            for (uint j = 0; j < availableBalance.length; j++) {
                if (data.balances[i].addr == availableBalance[j].addr) {
                    availableBalance[j].balance += data.balances[i].balance;
                    break;
                }
            }
        }

        // Add initial margins to available balance from SchnorrData positions
        uint256 posLen = data.positions.length;
        for (uint i = 0; i < posLen; i++) {
            for (uint j = 0; j < data.positions[i].collaterals.length; j++) {
                Crypto.Collateral memory im = data.positions[i].collaterals[j];
                for (uint k = 0; k < availableBalance.length; k++) {
                    if (im.token == availableBalance[k].addr) {
                        availableBalance[k].balance += im.quantity;
                        break;
                    }
                }
            }
        }

        // Initialize arrays for updating the Vault
        address[] memory tokens = new address[](len);
        uint256[] memory losses = new uint256[](len);
        uint256 totalLossCount = 0;

        // Calculate realized loss
        for (uint i = 0; i < len; i++) {
            address assetId = data.balances[i].addr;
            uint256 depositedAmount = vault.depositedAmount(data.addr, assetId);
            uint256 loss = 0;
            if (depositedAmount > availableBalance[i].balance) {
                loss = depositedAmount - availableBalance[i].balance;
                tokens[totalLossCount] = assetId;
                losses[totalLossCount] = loss;
                totalLossCount++;
            }
        }

        // Update the Vault and LpProvider
        vault.updatePartialLiquidation(
            data.addr,
            tokens,
            losses,
            totalLossCount
        );
    }

    function setVault(address _vault) external onlyOwner {
        vault = IVault(_vault);
    }
}<|MERGE_RESOLUTION|>--- conflicted
+++ resolved
@@ -13,11 +13,7 @@
 import "@openzeppelin/contracts-upgradeable/access/OwnableUpgradeable.sol";
 import "@openzeppelin/contracts-upgradeable/utils/ReentrancyGuardUpgradeable.sol";
 
-<<<<<<< HEAD
-contract DexSupporter is Ownable, PrimaryProdDataServiceConsumerBase {
-=======
-contract DexSupporter is OwnableUpgradeable, ReentrancyGuardUpgradeable {
->>>>>>> 51dfde86
+contract DexSupporter is OwnableUpgradeable, ReentrancyGuardUpgradeable, PrimaryProdDataServiceConsumerBase {
     error InvalidSchnorrSignature();
 
     IVault public vault;
@@ -32,19 +28,14 @@
         Crypto.Balance[] balances;
     }
 
-<<<<<<< HEAD
-    constructor(address _vault, address _lpProvider) {
-=======
     function initialize(
-        address _vault, address _pythOracle, address _lpProvider
+        address _vault, address _lpProvider
     ) public initializer {
         OwnableUpgradeable.__Ownable_init(msg.sender);
->>>>>>> 51dfde86
         vault = IVault(_vault);
         lpProvider = _lpProvider;
     }
 
-<<<<<<< HEAD
     // ================= START REDSTONE ===================== \\
     function getPrice(
         bytes32 dataFeedId
@@ -76,8 +67,8 @@
     }
 
     // ================= END REDSTONE ===================== \\
-=======
-    function deposit(
+
+      function deposit(
         address token,
         uint256 amount
     ) external nonReentrant {
@@ -97,84 +88,6 @@
     //     Crypto.LiquidatedPosition[] memory positions
     // ) external {
     //     uint256 liquidatedLen = positions.length;
-
-    //     (
-    //         bool isOpenDispute,
-    //         uint64 disputeTimestamp,
-    //         address _disputeUser
-    //     ) = vault.getDisputeStatus(requestId);
-    //     require(isOpenDispute, "Invalid dispute status");
-    //     require(
-    //         block.timestamp < disputeTimestamp + 1800, // fake 30m
-    //         "Dispute window closed"
-    //     );
-
-    //     Crypto.Position[] memory disputePositions = vault.getDisputePositions(
-    //         requestId
-    //     );
-    //     Crypto.Balance[] memory disputeBalances = vault.getDisputeBalances(
-    //         requestId
-    //     );
-
-    //     uint256[] memory liquidatedIndexes = new uint256[](
-    //         disputePositions.length
-    //     );
-    //     uint256 liquidatedCount = 0;
-    //     bool isCrossLiquidated = false;
-
-    //     for (uint i = 0; i < disputePositions.length; i++) {
-    //         // no leverage
-    //         if (disputePositions[i].leverageFactor == 1) {
-    //             continue;
-    //         }
-
-    //         // loop over liquidated positions
-    //         for (uint j = 0; j < liquidatedLen; j++) {
-    //             if (
-    //                 keccak256(bytes(disputePositions[i].positionId)) !=
-    //                 keccak256(bytes(positions[j].positionId))
-    //             ) {
-    //                 continue;
-    //             }
-
-    //             // get priceFeeds for position
-    //             IPythOracle.PriceFeed[] memory feeds = IPythOracle(
-    //                 pythOracle
-    //             ).parsePriceFeedUpdates(
-    //                     positions[i].updateData,
-    //                     positions[i].priceIds,
-    //                     positions[i].minPublishTime,
-    //                     positions[i].maxPublishTime
-    //                 );
-    //             if (
-    //                 Dex._checkLiquidatedPosition(
-    //                     disputePositions[i],
-    //                     feeds,
-    //                     disputeBalances
-    //                 )
-    //             ) {
-    //                 liquidatedIndexes[liquidatedCount] = i;
-    //                 liquidatedCount++;
-    //                 if (
-    //                     keccak256(
-    //                         abi.encodePacked(disputePositions[i].leverageType)
-    //                     ) == keccak256(abi.encodePacked("cross"))
-    //                 ) {
-    //                     isCrossLiquidated = true;
-    //                 }
-    //             }
-    //         }
-    //     }
-
-    //     // Update the dispute in the Vault contract
-    //     vault.updateLiquidatedPositions(
-    //         requestId,
-    //         liquidatedIndexes,
-    //         liquidatedCount,
-    //         isCrossLiquidated
-    //     );
-    // }
->>>>>>> 51dfde86
 
     function challengeLiquidatedPosition(
         uint32 requestId,
@@ -278,21 +191,10 @@
         Crypto.Position memory position,
         Crypto.LiquidatedPosition memory liquidatedPosition,
         Crypto.Balance[] memory disputeBalances
-<<<<<<< HEAD
     ) private view returns (bool) {
         IRedstoneOracle.PriceFeed[] memory feeds = getPrices(
             liquidatedPosition.priceIds
         );
-=======
-    ) private returns (bool) {
-        IPythOracle.PriceFeed[] memory feeds = IPythOracle(pythOracle)
-            .parsePriceFeedUpdates(
-                liquidatedPosition.updateData,
-                liquidatedPosition.priceIds,
-                liquidatedPosition.minPublishTime,
-                liquidatedPosition.maxPublishTime
-            );
->>>>>>> 51dfde86
 
         return Dex._checkLiquidatedPosition(position, feeds, disputeBalances);
     }
